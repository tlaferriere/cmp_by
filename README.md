--- conflicted
+++ resolved
@@ -23,17 +23,8 @@
 
 ### SortBy
 
-<<<<<<< HEAD
 Fields that should be used for sorting are marked with the attribute `#[sort_by]`.
 Other fields will be ignored.
-=======
-Fields that should be used for sorting are marked with the attribute `#[sort_by]`. Other fields will be ignored.
-
-Alternatively, or in combination with, a struct-level or enum-level `#[sort_by(method1(),method2(),attr1,nested.attr)]` can be declared. This top-level declaration takes precedence,
-fields comparison will be considered if top-level comparisons are all `eq`. The top-level `sort_by` attribute takes a list of attributes or method calls; items will be prepended with `self.`.
-
-#### Examples
->>>>>>> e02f91e4
 
 ```rust
 use std::cmp::Ordering;
