--- conflicted
+++ resolved
@@ -6,21 +6,11 @@
 
 <!-- TOC -->
 * [Usage](#usage)
-<<<<<<< HEAD
     * [SortBy](#sortby)
     * [EnumAccessor](#enumaccessor)
         * [Field accessor](#field-accessor)
-        * [Method accessor](#method-accessor)
-    * [EnumSequence](#enumsequence)
-* [All together](#all-together)
-* [Limitations](#limitations)
-=======
-  * [SortBy](#sortby)
-  * [EnumAccessor](#enumaccessor)
-    * [Field accessor](#field-accessor)
-  * [EnumSequence](#enumsequence)
+        * [EnumSequence](#enumsequence)
     * [Example](#example)
->>>>>>> 6f6298e6
 <!-- TOC -->
 
 This crate provides 3 derive macros `SortBy`, `EnumAccessor` and `EnumSequence`.
@@ -48,64 +38,11 @@
     a: u16,
     b: u16
 }
-<<<<<<< HEAD
-
-assert_eq!(Something{a: 2, b: 0}.cmp(&Something{a: 1, b: 1}), Ordering::Greater); // a is compared
-assert_eq!(Something{a: 1, b: 0}.cmp(&Something{a: 1, b: 1}), Ordering::Equal); // b is ignored
-```
-You can use it the same way with tuple structs:
-
-```rust
-use std::cmp::Ordering;
-use sort_by_derive::SortBy;
-
-#[derive(SortBy)]
-struct Something(
-    #[sort_by]
-    u16,
-    #[sort_by]
-    u32,
-    f32
-);
-
-assert_eq!(Something(1, 0, 1.0).cmp(&Something(1, 0, 2.0)), Ordering::Equal); // Compares only specified fields
-assert_eq!(Something(2, 0, 1.0).cmp(&Something(1, 0, 2.0)), Ordering::Greater); // Compares only specified fields
-```
-
-
-Alternatively, or in combination with, a struct-level or enum-level `#[sort_by(method1(),method2(),attr1,nested.attr)]` can be declared.
-This top-level declaration takes precedence, fields comparison will be considered if top-level comparisons are all `eq`.
-The top-level `sort_by` attribute takes a list of attributes or method calls; items will be prepended with `self.`.
-
-```rust
-use std::cmp::Ordering;
-use sort_by_derive::SortBy;
-
-#[derive(SortBy)]
-#[sort_by(product())]
-struct Something {
-    #[sort_by]
-    a: u16,
-    b: u16,
-}
-
-impl Something {
-    fn product(&self) -> u16 {
-        self.a * self.b
-    }
-}
-
-assert_eq!(Something{a: 1, b: 1}.cmp(&Something{a: 1, b: 2}), Ordering::Less); // method comparison precedes member comparison
-assert_eq!(Something{a: 2, b: 0}.cmp(&Something{a: 1, b: 0}), Ordering::Greater); // method comparison is equal (0 = 0) so fall back to member comparison
-```
-
-=======
 
 assert_eq!(Something{a: 2, b: 0}.cmp(&Something{a: 1, b: 1}), Ordering::Greater); // a is compared
 assert_eq!(Something{a: 1, b: 0}.cmp(&Something{a: 1, b: 1}), Ordering::Equal); // b is ignored
 ```
 
->>>>>>> 6f6298e6
 ### EnumAccessor
 
 This derive macro is similar to [enum_dispatch](https://crates.io/crates/enum_dispatch).
@@ -119,7 +56,29 @@
 After adding `derive(EnumAccessor)` to the enum, fields are declared as `accessor(field: type)` attributes:
 
 This will derive the accessor methods `fn name(&self) -> &type;` and`fn name_mut(&mut self) -> &mut type;`, and return a reference to the field of the same name on any variant.
-<<<<<<< HEAD
+
+```rust
+use sort_by_derive::EnumAccessor;
+
+#[derive(EnumAccessor)]
+#[accessor(a: u16)]
+#[accessor(b: u16)]
+enum E {
+    Variant1{a: u16, b: u16},
+    Variant2{a: u16, b: u16, c: u32},
+}
+
+let v1 = E::Variant1{a: 1, b: 1};
+let mut v2 = E::Variant2{a: 1, b: 1, c: 2};
+
+// Accessor methods are generated for the specified members
+assert_eq!(*v1.a(), 1);
+assert_eq!(*v2.b(), 1);
+
+// Mutable accessors are also generated
+*v2.a_mut() = 2;
+assert_eq!(*v2.a(), 2);
+```
 
 ```rust
 use sort_by_derive::EnumAccessor;
@@ -146,287 +105,6 @@
 
 So you can take any `E`, all variants will have `a`, `a_mut`, `b`, `b_mut`
 
-```rust
-use sort_by_derive::EnumAccessor;
-
-#[derive(EnumAccessor)]
-#[accessor(a: u16)]
-#[accessor(b: u16)]
-enum E {
-    Variant1{a: u16, b: u16},
-    Variant2{a: u16, b: u16, c: u32},
-}
-
-fn do_something(e: &mut E) -> u16 {
-    let field_value = *e.a(); // take the value of that field, whatever variant it is
-    *e.a_mut() = 42; // use the accessor method returning a &mut to the field
-    field_value
-}
-
-let mut v1 = E::Variant1{a: 11, b: 0};
-assert_eq!(do_something(&mut v1), 11);
-assert_eq!(*v1.a(), 42);
-
-let mut v2 = E::Variant2{a: 11, b: 0, c: 32};
-assert_eq!(do_something(&mut v2), 11);
-assert_eq!(*v2.a(), 42);
-```
-
-Use `except` or `only` if not all variants have a given field:
-
-```rust
-use sort_by_derive::EnumAccessor;
-
-#[derive(EnumAccessor)]
-#[accessor(a: u16, only(Variant1, Variant2))]
-#[accessor(c: u32, except(Variant1, Variant3))]
-enum E {
-    Variant1 { a: u16, b: u16 },
-    Variant2 { a: u16, b: u16, c: u32 },
-    Variant3 { d: u64 },
-    Variant4 { c: u32 },
-}
-
-assert_eq!(E::Variant1 { a: 1, b: 2 }.a(), Some(&1));
-assert_eq!(E::Variant2 { a: 1, b: 2, c: 0 }.a(), Some(&1));
-assert_eq!(E::Variant3 { d: 0 }.a(), None);
-assert_eq!(E::Variant2 { a: 0, b: 0, c: 2 }.c(), Some(&2));
-assert_eq!(E::Variant1 { a: 0, b: 0 }.c(), None);
-```
-This derives the same accessor methods, but the return type will be `Option<&type>` and `Option<&mut type>`.
-The provided comma-separated list of variants in `except` will return `None`.
-The provided comma-separated list of variants in `only` must have the given field and will return `Some`.
-
-Methods without arguments ( i.e. only `&self` are also supported ).
-It takes the form: `#[accessor(method_name(): type)]`.
-If `type` is a `&mut`, the generated method will take `&mut self` instead of `&self`.
-This can be useful for accessing mutable derived methods of nested enums.
-
-To avoid name clashes, accessors can be given an alias by using `as`:
-
-```rust
-use sort_by_derive::EnumAccessor;
-
-#[derive(EnumAccessor)]
-#[accessor(a as a_attr: u16, except(Variant3))]
-enum E {
-    Variant1 { a: u16 },
-    Variant2 { a: u16, c: u32 },
-    Variant3 { b: u32 },
-}
-
-impl E {
-    fn a(&self) -> bool {
-        // Unrelated work
-        true
-    }
-}
-
-assert_eq!(E::Variant1 { a: 1 }.a(), true);
-assert_eq!(E::Variant1 { a: 1 }.a_attr(), Some(&1));
-assert_eq!(E::Variant2 { a: 1, c: 0 }.a_attr(), Some(&1));
-assert_eq!(E::Variant3 { b: 0 }.a_attr(), None);
-```
-
-Aliasing can also prevent *Duplicate accessor* errors.
-
-```rust
-use sort_by_derive::EnumAccessor;
-
-#[derive(EnumAccessor)]
-#[accessor(a: u16, except(Variant3))]
-#[accessor(a as a_big: u32, except(Variant1,Variant2))]
-enum E {
-  Variant1 { a: u16 },
-  Variant2 { a: u16, c: u32 },
-  Variant3 { a: u32 },
-}
-
-assert_eq!(E::Variant1 { a: 1 }.a(), Some(&1));
-assert_eq!(E::Variant2 { a: 1, c: 0 }.a(), Some(&1));
-assert_eq!(E::Variant3 { a: 0 }.a(), None);
-assert_eq!(E::Variant3 { a: 2 }.a_big(), Some(&2));
-assert_eq!(E::Variant1 { a: 0 }.a_big(), None);
-```
-
-**Note**: this will create an extension trait `{TypeName}Accessor` ( i.e. the type `T` will get a new trait `TAccessor` ).
-This trait will have the same visibility as the type.
-When using this type from another module, make sure to bring the trait in scope with `use {TypeName}Accessor`.
-
-#### Example
-
-Say we have a series of midi events, they are very similar but with slight variations - they always have some timing information but they may not always have a pitch or channel.
-
-Using `#[accessor(global_time: usize)]`, a `global_time(&self)` method is derived, along with a `global_time_mut(&mut self)`, so without any boilerplate you can access the timing.
-=======
-
-```rust
-use sort_by_derive::EnumAccessor;
-
-#[derive(EnumAccessor)]
-#[accessor(a: u16)]
-#[accessor(b: u16)]
-enum E {
-    Variant1{a: u16, b: u16},
-    Variant2{a: u16, b: u16, c: u32},
-}
->>>>>>> 6f6298e6
-
-let v1 = E::Variant1{a: 1, b: 1};
-let mut v2 = E::Variant2{a: 1, b: 1, c: 2};
-
-<<<<<<< HEAD
-```rust
-use sort_by_derive::EnumAccessor;
-
-#[derive(EnumAccessor)]
-#[accessor(global_time: usize)]
-#[accessor(channel: u8, except(CC))]
-#[accessor(pitch: u8, except(CC, Unsupported))]
-enum Note {
-    NoteOn {
-        global_time: usize,
-        pitch: u8,
-        channel: u8
-    },
-    NoteOff {
-        global_time: usize,
-        pitch: u8,
-        channel: u8
-    },
-    CC {
-        global_time: usize
-    },
-    Unsupported {
-        global_time: usize,
-        raw_data: Vec<u8>,
-        channel: u8
-    }
-}
-
-assert!(
-    [
-        *Note::NoteOn {
-            global_time: 42,
-            pitch: 5,
-            channel: 3,
-        }.global_time(),
-        *Note::NoteOff {
-            global_time: 42,
-            pitch: 2,
-            channel: 1,
-        }.global_time(),
-        *Note::CC {
-            global_time: 42,
-        }.global_time(),
-        *Note::Unsupported {
-            global_time: 42,
-            raw_data: vec![1, 2, 4, 8],
-            channel: 4,
-        }.global_time()
-    ].into_iter().all(|t| t == 42)
-);
-
-assert_eq!(
-    Note::NoteOn {
-        global_time: 42,
-        pitch: 2,
-        channel: 0,
-    }.pitch(),
-    Some(&2)
-);
-
-assert_eq!(
-    Note::CC {
-        global_time: 42,
-    }.pitch(),
-    None
-);
-```
-
-#### Method accessor
-
-The general form is `#[accessor(method():type)]`.
-
-As for field access, declaring an exception will make the actual return type an `Option<type>`.
-
-Named fields is supported, it will consider that the named field is of type `Fn() -> type`, and call it.
-
-An intricate example:
-
-```rust
-use sort_by_derive::EnumAccessor;
-use std::sync::Arc;
-use std::sync::atomic::{AtomicU8, Ordering};
-
-struct A {
-    f1: u8,
-    f2: u8
-}
-
-impl A {
-    fn sum(&self) -> u8 {
-        self.f1 + self.f2
-    }
-    fn set(&mut self) -> &mut u8 {
-        &mut self.f1
-    }
-}
-
-struct B {
-    values: Vec<u8>
-}
-
-impl B {
-    fn sum(&self) -> u8 {
-        self.values.iter().sum()
-    }
-}
-
-#[derive(EnumAccessor)]
-#[accessor(sum():u8)]
-#[accessor(set(): &mut u8, except(B,C))]
-enum E<Get: Fn() -> u8> {
-    A(A),
-    B(B),
-    C{sum: Get}
-}
-
-let factor = Arc::new(AtomicU8::new(1));
-
-let [mut a, b, c] = [
-    E::A(A { f1: 10, f2: 22 }),
-    E::B(B { values: vec![9, 4, 3, 2] }),
-    {
-        let factor = factor.clone();
-        E::C {
-            sum: move || 21 * factor.load(Ordering::Relaxed),
-        }
-    }];
-
-assert_eq!(32, a.sum()); // sum() is available without matching against E::A, E::B or E::C
-if let Some(value) = a.set() { // set() is only available for E::A and returns a &mut u8, so we get a Option<&mut u8>
-    *value = 0;
-}
-assert_eq!(22, a.sum());
-assert_eq!(18, b.sum());
-assert_eq!(21, c.sum());
-factor.store(2, Ordering::Relaxed);
-assert_eq!(42, c.sum());
-```
-=======
-// Accessor methods are generated for the specified members
-assert_eq!(*v1.a(), 1);
-assert_eq!(*v2.b(), 1);
-
-// Mutable accessors are also generated
-*v2.a_mut() = 2;
-assert_eq!(*v2.a(), 2);
-```
-
-So you can take any `E`, all variants will have `a`, `a_mut`, `b`, `b_mut`
->>>>>>> 6f6298e6
-
 ### EnumSequence
 
 Simply derive `EnumSequence`, and you get `enum_sequence(&self)` which returns a `usize`, starting from `0` and incrementing for each variant.
@@ -439,58 +117,13 @@
 
 ```rust
 use sort_by_derive::EnumSequence;
-<<<<<<< HEAD
-use sort_by_derive::EnumAccessor;
-=======
->>>>>>> 6f6298e6
 
 #[derive(EnumSequence)]
 enum ABC {
     A(u8),
     B(String),
-<<<<<<< HEAD
-    C{f: String, g: usize}
-}
-```
-
-## All together
-
-Imagine the following :
-
-```rust
-use sort_by_derive::SortBy;
-use sort_by_derive::EnumAccessor;
-use sort_by_derive::EnumSequence;
-
-#[derive(EnumSequence, EnumAccessor, SortBy, Debug)]
-#[accessor(global_time: usize)]
-#[accessor(channel: u8, except(CC))]
-#[accessor(pitch: u8, except(CC, Unsupported))]
-#[sort_by(global_time(), channel(), pitch(), enum_sequence())]
-enum Note {
-    NoteOn {
-        global_time: usize,
-        pitch: u8,
-        channel: u8
-    },
-    NoteOff {
-        global_time: usize,
-        pitch: u8,
-        channel: u8
-    },
-    CC {
-        global_time: usize
-    },
-    Unsupported {
-        global_time: usize,
-        raw_data: Vec<u8>,
-        channel: u8
-    }
-}
-=======
     C { f: String, g: usize }
 }
 
 assert_eq!(ABC::B("hi!".into()).enum_sequence(), 1);
->>>>>>> 6f6298e6
 ```
